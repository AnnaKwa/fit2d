--- conflicted
+++ resolved
@@ -28,7 +28,6 @@
 
 
 def create_2d_velocity_field(
-<<<<<<< HEAD
     radii: Sequence[float],
     v_rot: Sequence[float],
     ring_model: RingModel,
@@ -40,18 +39,6 @@
     n_interp_theta=10,
     n_neighbors_impute=2,
     mask_sigma=1.,
-=======
-        radii: Sequence[float],
-        v_rot: Sequence[float],
-        ring_model: RingModel,
-        kpc_per_pixel: float,
-        v_systemic: float,
-        image_xdim: int,
-        image_ydim: int,
-        n_interp_r=75,
-        n_interp_theta=700,
-        n_neighbors_impute=2,
->>>>>>> 2ea0f165
 ):
     """
         radii (Sequence[float]): radii for which modeled 1D velocities are provided. [kpc]
@@ -90,13 +77,7 @@
                     v_field[arr_y][arr_x] = v_los
                 except:
                     print(arr_x, arr_y, v_los)
-<<<<<<< HEAD
     near_neighbors_mask = create_blurred_mask(v_field, mask_sigma)
-=======
-    # fills in between the points that are sampled above. The mask is used so that we only
-    # fill in pixels where the line of sight velocity is modeled within closest few pixels.
-    near_neighbors_mask = create_blurred_mask(v_field)
->>>>>>> 2ea0f165
 
     imputer = KNNImputer(n_neighbors=n_neighbors_impute, weights="distance")
     v_field = imputer.fit_transform(np.where(near_neighbors_mask == 1, v_field, 0.0))
